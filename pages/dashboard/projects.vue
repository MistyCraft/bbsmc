--- conflicted
+++ resolved
@@ -1,72 +1,14 @@
 <template>
-<<<<<<< HEAD
-  <div class="page-container">
-    <div class="page-contents">
-      <div class="sidebar-l">
-        <div class="card page-nav">
-          <nuxt-link :to="'/dashboard/projects'" class="tab last">
-            <ModIcon />
-            My mods
-          </nuxt-link>
-          <nuxt-link
-            v-if="
-              $auth.user.role === 'admin' || $auth.user.role === 'moderator'
-            "
-            :to="'/dashboard/moderation'"
-            class="tab last"
-          >
-            <ModerationIcon />
-            Moderation
-          </nuxt-link>
-        </div>
-        <m-footer class="footer" />
-        <client-only>
-          <EthicalAd type="image" />
-        </client-only>
-      </div>
-      <div class="content">
-        <div class="section-header columns">
-          <h3 class="column-grow-1">My mods</h3>
-          <nuxt-link class="brand-button column" to="/mod/create">
-            Create a mod
-          </nuxt-link>
-        </div>
-        <ModCard
-          v-for="mod in mods"
-          :id="mod.slug ? mod.slug : mod.id"
-          :key="mod.id"
-          :author="mod.author"
-          :name="mod.title"
-          :description="mod.description"
-          :latest-version="mod.latest_version"
-          :created-at="mod.published"
-          :updated-at="mod.updated"
-          :downloads="mod.downloads.toString()"
-          :icon-url="mod.icon_url"
-          :author-url="mod.author_url"
-          :page-url="mod.page_url"
-          :categories="mod.categories"
-          :edit-mode="true"
-          :status="mod.status"
-          :is-modrinth="true"
-        >
-          <nuxt-link class="button column" :to="'/mod/' + mod.id + '/edit'">
-            Edit
-          </nuxt-link>
-        </ModCard>
-      </div>
-=======
   <DashboardPage>
     <div class="section-header columns">
       <h3 class="column-grow-1">My mods</h3>
       <nuxt-link class="brand-button column" to="/mod/create">
         Create a mod
       </nuxt-link>
->>>>>>> a38458c9
     </div>
     <ModCard
       v-for="mod in mods"
-      :id="mod.id"
+      :id="mod.slug ? mod.slug : mod.id"
       :key="mod.id"
       :author="mod.author"
       :name="mod.title"
